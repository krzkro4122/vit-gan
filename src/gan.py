import datetime
import os

import torch
from torch import nn
from torchmetrics.image.fid import FrechetInceptionDistance as FID

from torchvision.utils import make_grid
from torch.utils.tensorboard import SummaryWriter

from src.config import config, SAVE_PATH


def pick_criterion(criterion: str):
    match criterion:
        case "mse":
            return nn.MSELoss(reduction="mean")
        case "bce":
            return nn.BCELoss(reduction="mean")
        case _:
            return criterion


class PytorchGAN(nn.Module):
    def __init__(
        self,
        criterion="bce",
        optimizer="adam",
        tag="",
    ):
        super().__init__()
<<<<<<< HEAD
        self.log = SummaryWriter(SAVE_PATH)
=======
        self.optimizer_type = optimizer if optimizer in ["sgd", "adam"] else ValueError
        self.generator_optimizer = None
        self.discriminator_optimizer = None
        self.image_size = image_size
        self.logger = logger
        self.device = device
        self.ckpt_save_path = ckpt_save_path
        self.state = {}
        self.criterion = (
            nn.MSELoss(reduction="mean")
            if criterion == "mse"
            else nn.BCELoss(reduction="mean") if criterion == "bce" else criterion
        )
>>>>>>> f4eb45df

        self.optimizer_type = optimizer if optimizer in ["sgd", "adam"] else ValueError
        self.generator_optimizer = None
        self.discriminator_optimizer = None
        self.state = {}
        self.criterion = pick_criterion(criterion=criterion)
        self.best_criterion = {
            "[TRAINING] Discriminator LOSS on real data": 10**10,
            "[TRAINING] Discriminator LOSS on fake data": 10**10,
            "[TRAINING] Discriminator LOSS total": 10**10,
            "[TRAINING] Generator LOSS": 10**10,
            "[VALIDATION] Discriminator LOSS on validation data": 10**10,
            "[VALIDATION] Discriminator LOSS on fake data": 10**10,
            "[VALIDATION] Discriminator LOSS total": 10**10,
            "[VALIDATION] Generator LOSS": 10**10,
            "Discriminator FID": 10**10,
        }
        self.best_model = None
        self.best_epoch = None

        # /!\ the overriding class must implement a discriminator and a generator extending nn.Module
        self.generator_input_shape = None
        self.generator = None
        self.discriminator = None

        # useful stuff that can be needed for during fit
        self.start_time = datetime.datetime.now()
        self.verbose = None
        self.number_of_epochs = None
        self.n = None
        self.tag = tag

        self.save_images_freq = None

    def _train_epoch(self, dataloader):
        fid = FID().to(config.device)
        fid_batch = torch.randint(0, len(dataloader), (20, 1))

        epoch_disc_real_loss = 0
        epoch_disc_fake_loss = 0
        epoch_disc_tot_loss = 0
        epoch_gen_loss = 0
        discriminator_fid = 0

        for idx, batch in enumerate(dataloader):
            batch_x, batch_y = batch
            batch_x = batch_x.to(config.device)
            batch_size = batch_x.size(0)

            # Compute the loss the for the discriminator with real images
            self.discriminator.zero_grad()
            label = torch.full(
                (batch_size,), 1, dtype=torch.float, device=config.device
            )
            real_disc_out = self.discriminator(batch_x).view(-1)
            disc_real_loss = self.criterion(real_disc_out, label)
            disc_real_loss.backward()

            # Compute the loss the for the discriminator with fake images
            noise_shape = [batch_size] + list(self.generator_input_shape)
            noise = torch.randn(noise_shape, device=config.device)
            fake_images = self.generator(noise)
            label.fill_(0)  # changing the label
            fake_disc_out = self.discriminator(fake_images.detach()).view(
                -1
            )  # we do not backprop on the generator
            disc_fake_loss = self.criterion(fake_disc_out, label)
            disc_fake_loss.backward()

            disc_tot_loss = disc_real_loss + disc_fake_loss
            self.discriminator_optimizer.step()

            # Training the generator
            self.generator.zero_grad()
            label.fill_(1)  # for the generator, all image are real as we construct them
            out = self.discriminator(fake_images).view(
                -1
            )  # this time we want to backprop on the generator
            gen_loss = self.criterion(out, label)
            gen_loss.backward()
            self.generator_optimizer.step()

            if idx in fid_batch:
                with torch.no_grad():
                    fake_images_8b = (
                        ((fake_images + 1) * 255 / 2).to(torch.uint8).to(config.device)
                    )
                    batch_x_8b = (
                        ((batch_x + 1) * 255 / 2).to(torch.uint8).to(config.device)
                    )
                    fid.update(
                        fake_images_8b.expand(
                            (
                                fake_images_8b.shape[0],
                                3,
                                fake_images_8b.shape[2],
                                fake_images_8b.shape[3],
                            )
                        ),
                        real=False,
                    )
                    fid.update(
                        batch_x_8b.expand(
                            (
                                batch_x_8b.shape[0],
                                3,
                                batch_x_8b.shape[2],
                                batch_x_8b.shape[3],
                            )
                        ),
                        real=True,
                    )

            # Update running losses
            epoch_disc_real_loss += disc_real_loss.item()
            epoch_disc_fake_loss += disc_fake_loss.item()
            epoch_disc_tot_loss += disc_tot_loss.item()
            epoch_gen_loss += gen_loss.item()

        fid_value = fid.compute()

        return (
            epoch_disc_real_loss / len(dataloader),
            epoch_disc_fake_loss / len(dataloader),
            epoch_disc_tot_loss / len(dataloader),
            epoch_gen_loss / len(dataloader),
            fid_value / len(dataloader),
        )

    def _validate(self, dataloader):
        epoch_disc_real_loss = 0
        epoch_disc_fake_loss = 0
        epoch_disc_tot_loss = 0
        epoch_gen_loss = 0
        for idx, batch in enumerate(dataloader):
            batch_x, batch_y = batch
            batch_x = batch_x.to(config.device)
            batch_size = batch_x.size(0)

            # Compute the loss the for the discriminator with real images
            self.discriminator.zero_grad()
            label = torch.full(batch_size, 1, dtype=torch.float, device=config.device)
            real_disc_out = self.discriminator(batch_x).view(-1)
            disc_real_loss = self.criterion(real_disc_out, label)

            # Compute the loss the for the discriminator with fake images
            noise_shape = [batch_size] + list(self.generator_input_shape)
            noise = torch.randn(noise_shape, device=config.device)
            fake_images = self.generator(noise)
            label.fill_(-1)  # changing the label
            fake_disc_out = self.discriminator(fake_images.detach()).view(
                -1
            )  # we do not backprop on the generator
            disc_fake_loss = self.criterion(fake_disc_out, label)

            disc_tot_loss = disc_real_loss + disc_fake_loss

            # Training the generator is not different now (no need to backprop)
            gen_loss = disc_fake_loss

            # Update running losses
            epoch_disc_real_loss += disc_real_loss.item()
            epoch_disc_fake_loss += disc_fake_loss.item()
            epoch_disc_tot_loss += disc_tot_loss.item()
            epoch_gen_loss += gen_loss.item()

        return (
            epoch_disc_real_loss / len(dataloader),
            epoch_disc_fake_loss / len(dataloader),
            epoch_disc_tot_loss / len(dataloader),
            epoch_gen_loss / len(dataloader),
        )

    def fit(
        self,
        dataloader,
        number_of_epochs,
        generator_learning_rate,
        discriminator_learning_rate,
        validation_data=None,
        verbose=1,
        save_images_frequency=50,
        save_criterion="Discriminator FID",
        ckpt=None,
        save_model_freq=50,
        betas=(0.5, 0.999),
        **kwargs,
    ):
        assert (
            self.generator is not None
        ), "Model does not seem to have a generator, assign the generator to the self.generator attribute"
        assert (
            self.discriminator is not None
        ), "Model does not seem to have a discriminator, assign the discriminator to the self.discriminator attribute"
        assert (
            self.generator_input_shape is not None
        ), "Could not find the generator input shape, please specify this attribute before fitting the model"

        if self.optimizer_type == "sgd":
            self.generator_optimizer = torch.optim.SGD(
                params=self.generator.parameters(), lr=generator_learning_rate
            )
            self.discriminator_optimizer = torch.optim.SGD(
                params=self.discriminator.parameters(), lr=discriminator_learning_rate
            )
        elif self.optimizer_type == "adam":
            self.generator_optimizer = torch.optim.Adam(
                params=self.generator.parameters(),
                lr=generator_learning_rate,
                betas=betas,
            )
            self.discriminator_optimizer = torch.optim.Adam(
                params=self.discriminator.parameters(),
                lr=discriminator_learning_rate,
                betas=betas,
            )
        else:
            raise ValueError("Unknown optimizer")

        start_epoch = 0
        self.verbose = verbose

        if ckpt:
            state = torch.load(ckpt)
            start_epoch = state["epoch"]
            self.load_state_dict(state["state_dict"])
            for g in self.discriminator_optimizer.param_groups:
                g["lr"] = state["lr"]["disc_lr"]
            for g in self.generator_optimizer.param_groups:
                g["lr"] = state["lr"]["gen_lr"]

        self.number_of_epochs = number_of_epochs
        for n in range(start_epoch, number_of_epochs):
            self.n = n
            self.train()
            (
                t_disc_real_loss,
                t_disc_fake_loss,
                t_disc_total_loss,
                t_gen_loss,
                discriminator_fid,
            ) = self._train_epoch(dataloader)
            v_disc_real_loss, v_disc_fake_loss, v_disc_total_loss, v_gen_loss = (
                0,
                0,
                0,
                0,
            )
            if validation_data is not None:
                self.eval()
                with torch.no_grad():
                    (
                        v_disc_real_loss,
                        v_disc_fake_loss,
                        v_disc_total_loss,
                        v_gen_loss,
                    ) = self._validate(validation_data)

            epoch_result = {
                "[TRAINING] Discriminator LOSS on real data": t_disc_real_loss,
                "[TRAINING] Discriminator LOSS on fake data": t_disc_real_loss,
                "[TRAINING] Discriminator LOSS total": t_disc_total_loss,
                "[TRAINING] Generator LOSS": t_gen_loss,
                "[VALIDATION] Discriminator LOSS on validation data": v_disc_real_loss,
                "[VALIDATION] Discriminator LOSS on fake data": v_disc_real_loss,
                "[VALIDATION] Discriminator LOSS total": v_disc_total_loss,
                "[VALIDATION] Generator LOSS": v_gen_loss,
                "Discriminator FID": discriminator_fid,
            }
            if self.logger:
                for k, v in epoch_result.items():
                    self.logger.add_scalar(k, v, n)

            if epoch_result[save_criterion] <= self.best_criterion[save_criterion]:
                self.best_criterion = epoch_result
                self.__save_state(n)

            if n % verbose == 0:
                print(
                    "Epoch {:3d} Gen loss: {:1.4f} Disc loss: {:1.4f} Disc real loss {:1.4f} Disc fake loss {:1.4f} | Validation Gen loss: {:1.4f} Disc loss: {:1.4f} Disc real loss {:1.4f} Disc fake loss {:1.4f} | FID value {:1.4f} | Best epoch {:3d}".format(
                        n,
                        t_gen_loss,
                        t_disc_total_loss,
                        t_disc_real_loss,
                        t_disc_fake_loss,
                        v_gen_loss,
                        v_disc_total_loss,
                        v_disc_real_loss,
                        v_disc_fake_loss,
                        discriminator_fid,
                        self.best_epoch,
                    )
                )

            if save_images_frequency is not None and n % save_images_frequency == 0:
                noise = torch.randn(
                    config.image_size, config.lattent_space_size, device=config.device
                )
                image_tensors = self.generate(noise)
                tensors = [
                    make_grid(
                        image_tensor.to(config.device)[: config.image_size],
                        normalize=True,
                    ).cpu()
                    for image_tensor in image_tensors
                ]
                image_tensors_denormalized = torch.stack(tensors)
                image_tensors_grid = make_grid(image_tensors_denormalized)
                self.logger.add_image("images", image_tensors_grid, n)

            if save_model_freq is not None and n % save_model_freq == 0:
                assert config.ckpt_save_path is not None, "Need a path to save models"
                self.save(
                    {
                        "gen_lr": generator_learning_rate,
                        "disc_lr": discriminator_learning_rate,
                    },
                    n,
                )

        print(
            f'Training completed in {str(datetime.datetime.now() - start_time).split(".")[0]}'
        )

    def save(self, lr, n):
        self.state["lr"] = lr
        self.state["epoch"] = n
        self.state["state_dict"] = self.state_dict()
        if not os.path.exists(config.ckpt_save_path):
            os.mkdir(config.ckpt_save_path)
        torch.save(
            self.state,
            os.path.join(
                config.ckpt_save_path,
                f"ckpt_{self.start_time.strftime('%Y%m%d-%H%M%S')}_epoch{n}.ckpt",
            ),
        )

    def load(self, ckpt_path):
        state = torch.load(ckpt_path)
        self.load_state_dict(state["state_dict"])

    def __save_state(self, n):
        self.best_epoch = n
        self.best_model = self.state_dict()

    def __load_saved_state(self):
        if self.best_model is None:
            raise ValueError("No saved model available")
        self.load_state_dict(self.best_model)<|MERGE_RESOLUTION|>--- conflicted
+++ resolved
@@ -29,23 +29,7 @@
         tag="",
     ):
         super().__init__()
-<<<<<<< HEAD
         self.log = SummaryWriter(SAVE_PATH)
-=======
-        self.optimizer_type = optimizer if optimizer in ["sgd", "adam"] else ValueError
-        self.generator_optimizer = None
-        self.discriminator_optimizer = None
-        self.image_size = image_size
-        self.logger = logger
-        self.device = device
-        self.ckpt_save_path = ckpt_save_path
-        self.state = {}
-        self.criterion = (
-            nn.MSELoss(reduction="mean")
-            if criterion == "mse"
-            else nn.BCELoss(reduction="mean") if criterion == "bce" else criterion
-        )
->>>>>>> f4eb45df
 
         self.optimizer_type = optimizer if optimizer in ["sgd", "adam"] else ValueError
         self.generator_optimizer = None
